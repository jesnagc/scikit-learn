"""
The :mod:`sklearn.metrics.scorer` submodule implements a flexible
interface for model selection and evaluation using
arbitrary score functions.

A scorer object is a callable that can be passed to
:class:`sklearn.grid_search.GridSearchCV` or
:func:`sklearn.cross_validation.cross_val_score` as the ``scoring`` parameter,
to specify how a model should be evaluated.

The signature of the call is ``(estimator, X, y)`` where ``estimator``
is the model to be evaluated, ``X`` is the test data and ``y`` is the
ground truth labeling (or ``None`` in the case of unsupervised models).
"""

# Authors: Andreas Mueller <amueller@ais.uni-bonn.de>
#          Lars Buitinck <L.J.Buitinck@uva.nl>
#          Arnaud Joly <arnaud.v.joly@gmail.com>
# License: Simplified BSD

from abc import ABCMeta, abstractmethod

import numpy as np

<<<<<<< HEAD
from . import (r2_score, mean_absolute_error, mean_squared_error,
               accuracy_score, f1_score, roc_auc_score,
               average_precision_score, precision_score,
               recall_score, log_loss)
=======
from . import (r2_score, median_absolute_error, mean_absolute_error,
               mean_squared_error, accuracy_score, f1_score,
               roc_auc_score, average_precision_score,
               precision_score, recall_score, log_loss)
>>>>>>> 20a5952f
from .cluster import adjusted_rand_score
from ..utils.multiclass import type_of_target
from ..externals import six


class _BaseScorer(six.with_metaclass(ABCMeta, object)):
    def __init__(self, score_func, sign, kwargs):
        self._kwargs = kwargs
        self._score_func = score_func
        self._sign = sign

    @abstractmethod
    def __call__(self, estimator, X, y, sample_weight=None):
        pass

    def __repr__(self):
        kwargs_string = "".join([", %s=%s" % (str(k), str(v))
                                 for k, v in self._kwargs.items()])
        return ("make_scorer(%s%s%s%s)"
                % (self._score_func.__name__,
                   "" if self._sign > 0 else ", greater_is_better=False",
                   self._factory_args(), kwargs_string))

    def _factory_args(self):
        """Return non-default make_scorer arguments for repr."""
        return ""


class _PredictScorer(_BaseScorer):
    def __call__(self, estimator, X, y_true, sample_weight=None):
        """Evaluate predicted target values for X relative to y_true.

        Parameters
        ----------
        estimator : object
            Trained estimator to use for scoring. Must have a predict_proba
            method; the output of that is used to compute the score.

        X : array-like or sparse matrix
            Test data that will be fed to estimator.predict.

        y_true : array-like
            Gold standard target values for X.

        sample_weight : array-like, optional (default=None)
            Sample weights.

        Returns
        -------
        score : float
            Score function applied to prediction of estimator on X.
        """
        y_pred = estimator.predict(X)
        if sample_weight is not None:
            return self._sign * self._score_func(y_true, y_pred,
                                                 sample_weight=sample_weight,
                                                 **self._kwargs)
        else:
            return self._sign * self._score_func(y_true, y_pred,
                                                 **self._kwargs)


class _ProbaScorer(_BaseScorer):
    def __call__(self, clf, X, y, sample_weight=None):
        """Evaluate predicted probabilities for X relative to y_true.

        Parameters
        ----------
        clf : object
            Trained classifier to use for scoring. Must have a predict_proba
            method; the output of that is used to compute the score.

        X : array-like or sparse matrix
            Test data that will be fed to clf.predict_proba.

        y : array-like
            Gold standard target values for X. These must be class labels,
            not probabilities.

        sample_weight : array-like, optional (default=None)
            Sample weights.

        Returns
        -------
        score : float
            Score function applied to prediction of estimator on X.
        """
        y_pred = clf.predict_proba(X)
        if sample_weight is not None:
            return self._sign * self._score_func(y, y_pred,
                                                 sample_weight=sample_weight,
                                                 **self._kwargs)
        else:
            return self._sign * self._score_func(y, y_pred, **self._kwargs)

    def _factory_args(self):
        return ", needs_proba=True"


class _ThresholdScorer(_BaseScorer):
    def __call__(self, clf, X, y, sample_weight=None):
        """Evaluate decision function output for X relative to y_true.

        Parameters
        ----------
        clf : object
            Trained classifier to use for scoring. Must have either a
            decision_function method or a predict_proba method; the output of
            that is used to compute the score.

        X : array-like or sparse matrix
            Test data that will be fed to clf.decision_function or
            clf.predict_proba.

        y : array-like
            Gold standard target values for X. These must be class labels,
            not decision function values.

        sample_weight : array-like, optional (default=None)
            Sample weights.

        Returns
        -------
        score : float
            Score function applied to prediction of estimator on X.
        """
        y_type = type_of_target(y)
        if y_type not in ("binary", "multilabel-indicator"):
            raise ValueError("{0} format is not supported".format(y_type))

        try:
            y_pred = clf.decision_function(X)

            # For multi-output multi-class estimator
            if isinstance(y_pred, list):
                y_pred = np.vstack(p for p in y_pred).T

        except (NotImplementedError, AttributeError):
            y_pred = clf.predict_proba(X)

            if y_type == "binary":
                y_pred = y_pred[:, 1]
            elif isinstance(y_pred, list):
                y_pred = np.vstack([p[:, -1] for p in y_pred]).T

        if sample_weight is not None:
            return self._sign * self._score_func(y, y_pred,
                                                 sample_weight=sample_weight,
                                                 **self._kwargs)
        else:
            return self._sign * self._score_func(y, y_pred, **self._kwargs)

    def _factory_args(self):
        return ", needs_threshold=True"


def get_scorer(scoring):
    if isinstance(scoring, six.string_types):
        try:
            scorer = SCORERS[scoring]
        except KeyError:
            raise ValueError('%r is not a valid scoring value. '
                             'Valid options are %s'
                             % (scoring, sorted(SCORERS.keys())))
    else:
        scorer = scoring
    return scorer


def _passthrough_scorer(estimator, *args, **kwargs):
    """Function that wraps estimator.score"""
    return estimator.score(*args, **kwargs)


def check_scoring(estimator, scoring=None, allow_none=False,
                  score_overrides_loss=False):
    """Determine scorer from user options.

    A TypeError will be thrown if the estimator cannot be scored.

    Parameters
    ----------
    estimator : estimator object implementing 'fit'
        The object to use to fit the data.

    scoring : string, callable or None, optional, default: None
        A string (see model evaluation documentation) or
        a scorer callable object / function with signature
        ``scorer(estimator, X, y)``.

    allow_none : boolean, optional, default: False
        If no scoring is specified and the estimator has no score function, we
        can either return None or raise an exception.

    Returns
    -------
    scoring : callable
        A scorer callable object / function with signature
        ``scorer(estimator, X, y)``.
    """
    has_scoring = scoring is not None
    if not hasattr(estimator, 'fit'):
        raise TypeError("estimator should a be an estimator implementing "
                        "'fit' method, %r was passed" % estimator)
    elif hasattr(estimator, 'predict') and has_scoring:
        return get_scorer(scoring)
    elif hasattr(estimator, 'score'):
        return _passthrough_scorer
    elif not has_scoring:
        if allow_none:
            return None
        raise TypeError(
            "If no scoring is specified, the estimator passed should "
            "have a 'score' method. The estimator %r does not." % estimator)
    else:
        raise TypeError(
            "The estimator passed should have a 'score' or a 'predict' "
            "method. The estimator %r does not." % estimator)


def make_scorer(score_func, greater_is_better=True, needs_proba=False,
                needs_threshold=False, **kwargs):
    """Make a scorer from a performance metric or loss function.

    This factory function wraps scoring functions for use in GridSearchCV
    and cross_val_score. It takes a score function, such as ``accuracy_score``,
    ``mean_squared_error``, ``adjusted_rand_index`` or ``average_precision``
    and returns a callable that scores an estimator's output.

    Parameters
    ----------
    score_func : callable,
        Score function (or loss function) with signature
        ``score_func(y, y_pred, **kwargs)``.

    greater_is_better : boolean, default=True
        Whether score_func is a score function (default), meaning high is good,
        or a loss function, meaning low is good. In the latter case, the
        scorer object will sign-flip the outcome of the score_func.

    needs_proba : boolean, default=False
        Whether score_func requires predict_proba to get probability estimates
        out of a classifier.

    needs_threshold : boolean, default=False
        Whether score_func takes a continuous decision certainty.
        This only works for binary classification using estimators that
        have either a decision_function or predict_proba method.

        For example ``average_precision`` or the area under the roc curve
        can not be computed using discrete predictions alone.

    **kwargs : additional arguments
        Additional parameters to be passed to score_func.

    Returns
    -------
    scorer : callable
        Callable object that returns a scalar score; greater is better.

    Examples
    --------
    >>> from sklearn.metrics import fbeta_score, make_scorer
    >>> ftwo_scorer = make_scorer(fbeta_score, beta=2)
    >>> ftwo_scorer
    make_scorer(fbeta_score, beta=2)
    >>> from sklearn.grid_search import GridSearchCV
    >>> from sklearn.svm import LinearSVC
    >>> grid = GridSearchCV(LinearSVC(), param_grid={'C': [1, 10]},
    ...                     scoring=ftwo_scorer)
    """
    sign = 1 if greater_is_better else -1
    if needs_proba and needs_threshold:
        raise ValueError("Set either needs_proba or needs_threshold to True,"
                         " but not both.")
    if needs_proba:
        cls = _ProbaScorer
    elif needs_threshold:
        cls = _ThresholdScorer
    else:
        cls = _PredictScorer
    return cls(score_func, sign, kwargs)


# Standard regression scores
r2_scorer = make_scorer(r2_score)
mean_squared_error_scorer = make_scorer(mean_squared_error,
                                        greater_is_better=False)
mean_absolute_error_scorer = make_scorer(mean_absolute_error,
                                         greater_is_better=False)
median_absolute_error_scorer = make_scorer(median_absolute_error,
                                           greater_is_better=False)

# Standard Classification Scores
accuracy_scorer = make_scorer(accuracy_score)
f1_scorer = make_scorer(f1_score)

# Score functions that need decision values
roc_auc_scorer = make_scorer(roc_auc_score, greater_is_better=True,
                             needs_threshold=True)
average_precision_scorer = make_scorer(average_precision_score,
                                       needs_threshold=True)
precision_scorer = make_scorer(precision_score)
recall_scorer = make_scorer(recall_score)

# Score function for probabilistic classification
log_loss_scorer = make_scorer(log_loss, greater_is_better=False,
                              needs_proba=True)

# Clustering scores
adjusted_rand_scorer = make_scorer(adjusted_rand_score)

SCORERS = dict(r2=r2_scorer,
               median_absolute_error=median_absolute_error_scorer,
               mean_absolute_error=mean_absolute_error_scorer,
               mean_squared_error=mean_squared_error_scorer,
               accuracy=accuracy_scorer, f1=f1_scorer, roc_auc=roc_auc_scorer,
               average_precision=average_precision_scorer,
               precision=precision_scorer, recall=recall_scorer,
               log_loss=log_loss_scorer,
               adjusted_rand_score=adjusted_rand_scorer)<|MERGE_RESOLUTION|>--- conflicted
+++ resolved
@@ -22,17 +22,10 @@
 
 import numpy as np
 
-<<<<<<< HEAD
-from . import (r2_score, mean_absolute_error, mean_squared_error,
-               accuracy_score, f1_score, roc_auc_score,
-               average_precision_score, precision_score,
-               recall_score, log_loss)
-=======
 from . import (r2_score, median_absolute_error, mean_absolute_error,
                mean_squared_error, accuracy_score, f1_score,
                roc_auc_score, average_precision_score,
                precision_score, recall_score, log_loss)
->>>>>>> 20a5952f
 from .cluster import adjusted_rand_score
 from ..utils.multiclass import type_of_target
 from ..externals import six
@@ -323,8 +316,6 @@
                                         greater_is_better=False)
 mean_absolute_error_scorer = make_scorer(mean_absolute_error,
                                          greater_is_better=False)
-median_absolute_error_scorer = make_scorer(median_absolute_error,
-                                           greater_is_better=False)
 
 # Standard Classification Scores
 accuracy_scorer = make_scorer(accuracy_score)
@@ -346,7 +337,6 @@
 adjusted_rand_scorer = make_scorer(adjusted_rand_score)
 
 SCORERS = dict(r2=r2_scorer,
-               median_absolute_error=median_absolute_error_scorer,
                mean_absolute_error=mean_absolute_error_scorer,
                mean_squared_error=mean_squared_error_scorer,
                accuracy=accuracy_scorer, f1=f1_scorer, roc_auc=roc_auc_scorer,
