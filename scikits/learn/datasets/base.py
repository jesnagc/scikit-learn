--- conflicted
+++ resolved
@@ -79,11 +79,7 @@
 
     """
     target = []
-<<<<<<< HEAD
-    target_names = {}
-=======
     target_names = []
->>>>>>> f5bec85d
     filenames = []
 
     folders = [f for f in sorted(os.listdir(container_path))
@@ -93,11 +89,7 @@
         folders = [f for f in folders if f in categories]
 
     for label, folder in enumerate(folders):
-<<<<<<< HEAD
-        target_names[label] = folder
-=======
         target_names.append(folder)
->>>>>>> f5bec85d
         folder_path = os.path.join(container_path, folder)
         documents = [os.path.join(folder_path, d)
                      for d in sorted(os.listdir(folder_path))]
